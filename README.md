--- conflicted
+++ resolved
@@ -10,11 +10,7 @@
 2. Known and anonymous benefactors
 3. Benevolent protocols (MakerDAO, Burn Signal, etc)
 
-<<<<<<< HEAD
-In order for their contributions to count towards matching, contributors must verify their uniqueness using [BrightID](https://brightid.org/). Contributions form unverified accounts do not count towards the quadratic matching for their project.
-=======
 In order for their contributions to count towards matching, contributors must verify their uniqueness using [BrightID](https://brightID.org). Contributions form unverified accounts do not count towards the quadratic matching for their project.
->>>>>>> c07993b9
 
 The Cl(ear)r.fund smart contracts consist of a factory contract that deploys a new contract for each round. All matching funds are sent to the factory contract, while contribution funds are sent to the current round's contract. There are three roles in factory contract:
 
@@ -22,11 +18,7 @@
 2. **Coordinator:** This address is responsible for running the zk-Snark computation on contributions to produce the relative percentages of matching funds that each recipient should receive. The coordinator can quit at any time, which invalidates the current round forcing the owner to start a new round and users to submit new MACI messages for their contributions. Without some advancement in oblivious computation, this Coordinator is necessarily a trusted party in this system (this is discussed more in the Limitations section).
 3. **Contributor:** Any address that sends DAI to the funding contract address.
 
-<<<<<<< HEAD
-The Cl(ea)r.fund application uses [Vue.js](https://vuejs.org/) for the frontend and [Ethereum](https://ethereum.org/), [TheGraph](https://thegraph.com), and [3Box](https://3box.io/)/[Ceramic](https://www.ceramic.network/) as a backend. The application will be hosted on GitHub pages, but can easily be hosted on [IPFS](https://ipfs.io/) or run locally.
-=======
-The Cl(ea)r.fund application uses [Ethereum](https://ethereum.org/), [TheGraph](https://thegraph.com), and [3Box](https://3box.io/)/[Ceramic](https://www.ceramic.network/) as a backend. The application will be hosted on GitHub pages, but can also easily be hosted on [IPFS](https://www.ipfs.com/) or run locally.
->>>>>>> c07993b9
+The Cl(ea)r.fund application uses [Ethereum](https://ethereum.org/), [TheGraph](https://thegraph.com), and [3Box](https://3box.io/)/[Ceramic](https://www.ceramic.network/) as a backend. The application will be hosted on GitHub pages, but can also easily be hosted on [IPFS](https://ipfs.io/) or run locally.
 
 ### Limitations
 There are various limitations in our current design; we discuss some of them here.
